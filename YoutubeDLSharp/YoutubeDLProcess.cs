﻿using System;
using System.Diagnostics;
using System.Globalization;
using System.Linq;
using System.Text;
using System.Text.RegularExpressions;
using System.Threading;
using System.Threading.Tasks;
using YoutubeDLSharp.Helpers;
using YoutubeDLSharp.Options;

namespace YoutubeDLSharp
{
    /// <summary>
    /// A low-level wrapper for the yt-dlp executable.
    /// </summary>
    /// <remarks>
    /// Creates a new instance of the YoutubeDLProcess class.
    /// </remarks>
    /// <param name="executablePath">The path to the yt-dlp executable.</param>
    public partial class YoutubeDLProcess(string executablePath = "yt-dlp.exe")
    {

        [GeneratedRegex("Downloading video (\\d+) of (\\d+)", RegexOptions.Compiled)]
        private static partial Regex PlaylistRegex();
        // the regex used to match the currently downloaded video of a playlist.
        private static readonly Regex rgxPlaylist = PlaylistRegex();

        [GeneratedRegex("\\[download\\]\\s+(?:(?<percent>[\\d\\.]+)%(?:\\s+of\\s+\\~?\\s*(?<total>[\\d\\.\\w]+))?\\s+at\\s+(?:(?<speed>[\\d\\.\\w]+\\/s)|[\\w\\s]+)\\s+ETA\\s(?<eta>[\\d\\:]+))?", RegexOptions.Compiled)]
        private static partial Regex ProgressRegex();
        // the regex used for matching download progress information.
        private static readonly Regex rgxProgress = ProgressRegex();

        [GeneratedRegex("\\[(\\w+)\\]\\s+", RegexOptions.Compiled)]
        private static partial Regex PostProcessingRegex();
        // the regex used to match the beginning of post-processing.
        private static readonly Regex rgxPost = PostProcessingRegex();

        /// <summary>
        /// The path to the Python interpreter.
        /// If this property is non-empty, yt-dlp will be run using the Python interpreter.
        /// In this case, ExecutablePath should point to a non-binary, Python version of yt-dlp.
        /// </summary>
        public string PythonPath { get; set; }

        /// <summary>
        /// The path to the yt-dlp executable.
        /// </summary>
        public string ExecutablePath { get; set; } = executablePath;

        /// <summary>
        /// Windows only. If set to true, start process via cmd.exe to support Unicode chars.
        /// </summary>
        public bool UseWindowsEncodingWorkaround { get; set; } = true;

        /// <summary>
        /// Occurs each time yt-dlp writes to the standard output.
        /// </summary>
        public event EventHandler<DataReceivedEventArgs> OutputReceived;
        /// <summary>
        /// Occurs each time yt-dlp writes to the error output.
        /// </summary>
        public event EventHandler<DataReceivedEventArgs> ErrorReceived;

<<<<<<< HEAD
        internal static string ConvertToArgs(string[] urls, OptionSet options)
            => (urls != null ? string.Join(" ", urls.Select(s => $"\"{s}\"")) : string.Empty) + options.ToString();
=======
        /// <summary>
        /// Creates a new instance of the YoutubeDLProcess class.
        /// </summary>
        /// <param name="executablePath">The path to the yt-dlp executable.</param>
        public YoutubeDLProcess(string executablePath = "yt-dlp.exe")
        {
            this.ExecutablePath = executablePath;
        }

        internal string ConvertToArgs(string[] urls, OptionSet options)
            => options.ToString() + " -- " + (urls != null ? String.Join(" ", urls.Select(s => $"\"{s}\"")) : String.Empty);

        internal void RedirectToError(DataReceivedEventArgs e)
            => ErrorReceived?.Invoke(this, e);
>>>>>>> 176bb28a

        /// <summary>
        /// Invokes yt-dlp with the specified parameters and options.
        /// </summary>
        /// <param name="urls">The video URLs to be passed to yt-dlp.</param>
        /// <param name="options">An OptionSet specifying the options to be passed to yt-dlp.</param>
        /// <returns>The exit code of the yt-dlp process.</returns>
        public async Task<int> RunAsync(string[] urls, OptionSet options)
            => await RunAsync(urls, options, CancellationToken.None);

        /// <summary>
        /// Invokes yt-dlp with the specified parameters and options.
        /// </summary>
        /// <param name="urls">The video URLs to be passed to yt-dlp.</param>
        /// <param name="options">An OptionSet specifying the options to be passed to yt-dlp.</param>
        /// <param name="ct">A CancellationToken used to cancel the download.</param>
        /// <param name="progress">A progress provider used to get download progress information.</param>
        /// <returns>The exit code of the yt-dlp process.</returns>
        public async Task<int> RunAsync(string[] urls, OptionSet options,
            CancellationToken ct, IProgress<DownloadProgress> progress = null)
        {
            var tcs = new TaskCompletionSource<int>();
            var process = new Process();
            var startInfo = new ProcessStartInfo()
            {
                CreateNoWindow = true,
                UseShellExecute = false,
                RedirectStandardOutput = true,
                RedirectStandardError = true,
                StandardOutputEncoding = Encoding.UTF8,
                StandardErrorEncoding = Encoding.UTF8,
            };
            if (OSHelper.IsWindows && UseWindowsEncodingWorkaround)
            {
                startInfo.FileName = "cmd.exe";
                string runCommand;
<<<<<<< HEAD
                if (!string.IsNullOrEmpty(PythonPath))
                    runCommand = $"{PythonPath} \"{ExecutablePath}\" {ConvertToArgs(urls, options)}";
=======
                if (!String.IsNullOrEmpty(PythonPath))
                    runCommand = $"\"{PythonPath}\" \"{ExecutablePath}\" {ConvertToArgs(urls, options)}";
>>>>>>> 176bb28a
                else
                    runCommand = $"\"{ExecutablePath}\" {ConvertToArgs(urls, options)}";
                startInfo.Arguments = $"/C chcp 65001 >nul 2>&1 && {runCommand}";
            }
            else if (!string.IsNullOrEmpty(PythonPath))
            {
                startInfo.FileName = PythonPath;
                startInfo.Arguments = $"\"{ExecutablePath}\" {ConvertToArgs(urls, options)}";
            }
            else
            {
                startInfo.FileName = ExecutablePath;
                startInfo.Arguments = ConvertToArgs(urls, options);
            }
            process.EnableRaisingEvents = true;
            process.StartInfo = startInfo;
            var tcsOut = new TaskCompletionSource<bool>();
            // this variable is used for tracking download states
            bool isDownloading = false;
            process.OutputDataReceived += (o, e) =>
            {
                if (e.Data == null)
                {
                    tcsOut.SetResult(true);
                    return;
                }

                if (progress != null)
                {
                    Match match;
                    if ((match = rgxProgress.Match(e.Data)).Success)
                    {
                        if (match.Groups.Count > 1 && match.Groups[1].Length > 0)
                        {
                            float progValue = float.Parse(match.Groups[1].ToString(), CultureInfo.InvariantCulture) / 100.0f;
                            Group totalGroup = match.Groups["total"];
                            string total = totalGroup.Success ? totalGroup.Value : null;
                            Group speedGroup = match.Groups["speed"];
                            string speed = speedGroup.Success ? speedGroup.Value : null;
                            Group etaGroup = match.Groups["eta"];
                            string eta = etaGroup.Success ? etaGroup.Value : null;
                            progress?.Report(
                                new DownloadProgress(
                                    DownloadState.Downloading, progress: progValue, totalDownloadSize: total, downloadSpeed: speed, eta: eta
                                )
                            );
                        }
                        else
                        {
                            progress?.Report(new DownloadProgress(DownloadState.Downloading));
                        }
                        isDownloading = true;
                    }
                    else if ((match = rgxPlaylist.Match(e.Data)).Success)
                    {
                        var index = int.Parse(match.Groups[1].Value);
                        progress?.Report(new DownloadProgress(DownloadState.PreProcessing, index: index));
                        isDownloading = false;
                    }
                    else if (isDownloading && (match = rgxPost.Match(e.Data)).Success)
                    {
                        progress?.Report(new DownloadProgress(DownloadState.PostProcessing, 1));
                        isDownloading = false;
                    }
                }
               
                Debug.WriteLine("[yt-dlp] " + e.Data);
                OutputReceived?.Invoke(this, e);
            };
            var tcsError = new TaskCompletionSource<bool>();
            process.ErrorDataReceived += (o, e) =>
            {
                if (e.Data == null)
                {
                    tcsError.SetResult(true);
                    return;
                }
                Debug.WriteLine("[yt-dlp ERROR] " + e.Data);
                progress?.Report(new DownloadProgress(DownloadState.Error, data: e.Data));
                ErrorReceived?.Invoke(this, e);
            };
            process.Exited += async (sender, args) =>
            {
                // Wait for output and error streams to finish
                await tcsOut.Task;
                await tcsError.Task;
                tcs.TrySetResult(process.ExitCode);
                process.Dispose();
            };
            ct.Register(() =>
            {
                if (!tcs.Task.IsCompleted)
                    tcs.TrySetCanceled();
                try
                {
                    if (!process.HasExited) process.Kill(true);
                }
                catch { }
            });
            Debug.WriteLine("[yt-dlp] Arguments: " + process.StartInfo.Arguments);
            if (!await Task.Run(() => process.Start()))
                tcs.TrySetException(new InvalidOperationException("Failed to start yt-dlp process."));
            process.BeginOutputReadLine();
            process.BeginErrorReadLine();
            progress?.Report(new DownloadProgress(DownloadState.PreProcessing));
            return await tcs.Task;
        }
    }
}<|MERGE_RESOLUTION|>--- conflicted
+++ resolved
@@ -62,10 +62,6 @@
         /// </summary>
         public event EventHandler<DataReceivedEventArgs> ErrorReceived;
 
-<<<<<<< HEAD
-        internal static string ConvertToArgs(string[] urls, OptionSet options)
-            => (urls != null ? string.Join(" ", urls.Select(s => $"\"{s}\"")) : string.Empty) + options.ToString();
-=======
         /// <summary>
         /// Creates a new instance of the YoutubeDLProcess class.
         /// </summary>
@@ -80,7 +76,6 @@
 
         internal void RedirectToError(DataReceivedEventArgs e)
             => ErrorReceived?.Invoke(this, e);
->>>>>>> 176bb28a
 
         /// <summary>
         /// Invokes yt-dlp with the specified parameters and options.
@@ -117,13 +112,8 @@
             {
                 startInfo.FileName = "cmd.exe";
                 string runCommand;
-<<<<<<< HEAD
-                if (!string.IsNullOrEmpty(PythonPath))
-                    runCommand = $"{PythonPath} \"{ExecutablePath}\" {ConvertToArgs(urls, options)}";
-=======
                 if (!String.IsNullOrEmpty(PythonPath))
                     runCommand = $"\"{PythonPath}\" \"{ExecutablePath}\" {ConvertToArgs(urls, options)}";
->>>>>>> 176bb28a
                 else
                     runCommand = $"\"{ExecutablePath}\" {ConvertToArgs(urls, options)}";
                 startInfo.Arguments = $"/C chcp 65001 >nul 2>&1 && {runCommand}";
