﻿<Project Sdk="Microsoft.NET.Sdk">

  <PropertyGroup>
    <TargetFrameworks>net8.0</TargetFrameworks>
    <Authors>Bluegrams</Authors>
    <Description>
		  A simple .NET wrapper library for youtube-dl and yt-dlp.

<<<<<<< HEAD
      Note: Package versions &gt;= 1.0 are optimized to work with yt-dlp.
      Package versions 0.x retain support for the original youtube-dl.
	  </Description>
    <Copyright>© 2023 Bluegrams</Copyright>
=======
Note: Package versions &gt;= 1.0 are optimized to work with yt-dlp.
Package versions 0.x retain support for the original youtube-dl.
	</Description>
    <Copyright>© 2020-2024 Bluegrams</Copyright>
>>>>>>> 176bb28a
    <PackageLicenseExpression>BSD-3-Clause</PackageLicenseExpression>
    <PackageProjectUrl>https://github.com/Bluegrams/YoutubeDLSharp</PackageProjectUrl>
	  <PackageReadmeFile>README.md</PackageReadmeFile>
    <PackageTags>youtube video download youtube-dl yt-dlp</PackageTags>
    <GenerateDocumentationFile>true</GenerateDocumentationFile>
    <NoWarn>$(NoWarn);1591</NoWarn>
  </PropertyGroup>

  <PropertyGroup>
    <VersionPrefix>1.1.0</VersionPrefix>
	<VersionSuffix></VersionSuffix>
    <BuildYear>$([System.DateTime]::Now.ToString(yy))</BuildYear>
    <BuildDay>$([System.DateTime]::Now.DayOfYear)</BuildDay>
    <AssemblyVersion>$(VersionPrefix).$(BuildYear)$(BuildDay)</AssemblyVersion>
    <PackageReleaseNotes>https://github.com/Bluegrams/YoutubeDLSharp/blob/master/Changelog.md</PackageReleaseNotes>
  </PropertyGroup>

  <PropertyGroup>
	<IncludeSymbols>true</IncludeSymbols>
	<SymbolPackageFormat>snupkg</SymbolPackageFormat>
  </PropertyGroup>

  <ItemGroup>
	<None Include="../README.md" Pack="true" PackagePath="\" />
  </ItemGroup>
  <ItemGroup>
    <PackageReference Include="Newtonsoft.Json" Version="13.0.3" />
<<<<<<< HEAD
=======
  </ItemGroup>
  <ItemGroup Condition=" '$(TargetFramework)' == 'net45' ">
	<PackageReference Include="System.ValueTuple" Version="4.5.0" />
	<Reference Include="System.IO.Compression" />
	<Reference Include="System.Net.Http" />
>>>>>>> 176bb28a
  </ItemGroup>

</Project><|MERGE_RESOLUTION|>--- conflicted
+++ resolved
@@ -6,17 +6,10 @@
     <Description>
 		  A simple .NET wrapper library for youtube-dl and yt-dlp.
 
-<<<<<<< HEAD
-      Note: Package versions &gt;= 1.0 are optimized to work with yt-dlp.
-      Package versions 0.x retain support for the original youtube-dl.
-	  </Description>
-    <Copyright>© 2023 Bluegrams</Copyright>
-=======
 Note: Package versions &gt;= 1.0 are optimized to work with yt-dlp.
 Package versions 0.x retain support for the original youtube-dl.
 	</Description>
     <Copyright>© 2020-2024 Bluegrams</Copyright>
->>>>>>> 176bb28a
     <PackageLicenseExpression>BSD-3-Clause</PackageLicenseExpression>
     <PackageProjectUrl>https://github.com/Bluegrams/YoutubeDLSharp</PackageProjectUrl>
 	  <PackageReadmeFile>README.md</PackageReadmeFile>
@@ -44,14 +37,11 @@
   </ItemGroup>
   <ItemGroup>
     <PackageReference Include="Newtonsoft.Json" Version="13.0.3" />
-<<<<<<< HEAD
-=======
   </ItemGroup>
   <ItemGroup Condition=" '$(TargetFramework)' == 'net45' ">
 	<PackageReference Include="System.ValueTuple" Version="4.5.0" />
 	<Reference Include="System.IO.Compression" />
 	<Reference Include="System.Net.Http" />
->>>>>>> 176bb28a
   </ItemGroup>
 
 </Project>