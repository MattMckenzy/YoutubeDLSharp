﻿using System;
using System.Collections.Concurrent;
using System.Collections.Generic;
using System.Diagnostics;
using System.IO;
using System.Runtime.CompilerServices;
using System.Text.RegularExpressions;
using System.Threading;
using System.Threading.Tasks;
using Newtonsoft.Json;
using YoutubeDLSharp.Helpers;
using YoutubeDLSharp.Metadata;
using YoutubeDLSharp.Options;

namespace YoutubeDLSharp
{
    /// <summary>
    /// A class providing methods for downloading videos using yt-dlp.
    /// </summary>
    /// <remarks>
    /// Creates a new instance of the YoutubeDL class.
    /// </remarks>
    /// <param name="maxNumberOfProcesses">The maximum number of concurrent yt-dlp processes.</param>
    public partial class YoutubeDL(byte maxNumberOfProcesses = 4)
    {
        [GeneratedRegex("^outfile:\\s\\\"?(.*)\\\"?", RegexOptions.Compiled)]
        private static partial Regex OutfileRegex();
        private static readonly Regex rgxFile = OutfileRegex();

        [GeneratedRegex("\\[download\\] Destination: [a-zA-Z]:\\\\\\S+\\.\\S{3,}", RegexOptions.Compiled)]
        private static partial Regex DestinationRegex();
        private static readonly Regex rgxFilePostProc = DestinationRegex();

        protected ProcessRunner runner = new(maxNumberOfProcesses);

        /// <summary>
        /// Path to the yt-dlp executable.
        /// </summary>
        public string YoutubeDLPath { get; set; } = Utils.YtDlpBinaryName;
        /// <summary>
        /// Path to the FFmpeg executable.
        /// </summary>
        public string FFmpegPath { get; set; } = Utils.FfmpegBinaryName;
        /// <summary>
        /// Path of the folder where items will be downloaded to.
        /// </summary>
        public string OutputFolder { get; set; } = Environment.CurrentDirectory;
        /// <summary>
        /// Template of the name of the downloaded file on yt-dlp style.
        /// See https://github.com/yt-dlp/yt-dlp#output-template.
        /// </summary>
        public string OutputFileTemplate { get; set; } = "%(title)s [%(id)s].%(ext)s";
        /// <summary>
        /// If set to true, file names a re restricted to ASCII characters.
        /// </summary>
        public bool RestrictFilenames { get; set; } = false;
        /// <summary>
        /// If set to true, force overwriting of files.
        /// </summary>
        public bool OverwriteFiles { get; set; } = true;
        /// <summary>
        /// If set to true, download errors are ignored and downloading is continued.
        /// </summary>
        public bool IgnoreDownloadErrors { get; set; } = true;

        /// <summary>
        /// Optional. If set, will use python to run yt-dlp and <see cref="YoutubeDLPath"/> must be lead to the python script.
        /// </summary>
        public string PythonInterpreterPath { get; set; } = null;

        /// <summary>
        /// Gets the product version of the yt-dlp executable file.
        /// </summary>
        public string Version
            => FileVersionInfo.GetVersionInfo(Utils.GetFullPath(YoutubeDLPath)).FileVersion;

        /// <summary>
        /// Sets the maximal number of parallel download processes.
        /// </summary>
        /// <param name="count"></param>
        /// <returns></returns>
        public async Task SetMaxNumberOfProcesses(byte count) => await runner.SetTotalCount(count);

        #region Process methods

        /// <summary>
        /// Runs yt-dlp with the given option set.
        /// </summary>
        /// <param name="urls">The video URLs passed to yt-dlp.</param>
        /// <param name="options">The OptionSet of yt-dlp options.</param>
        /// <param name="ct">A CancellationToken used to cancel the process.</param>
        /// <returns>A RunResult object containing the output of yt-dlp as an array of string.</returns>
        public async Task<RunResult<string[]>> RunWithOptions(string[] urls, OptionSet options, CancellationToken ct)
        {
            var output = new List<string>();
            var process = CreateYoutubeDLProcess();
            process.OutputReceived += (o, e) => output.Add(e.Data);
            (int code, string[] errors) = await runner.RunThrottled(process, urls, options, ct);
            return new RunResult<string[]>(code == 0, errors, [.. output]);
        }

        /// <summary>
        /// Runs yt-dlp with the given option set and additional parameters.
        /// </summary>
        /// <param name="url">The video URL passed to yt-dlp.</param>
        /// <param name="options">The OptionSet of yt-dlp options.</param>
        /// <param name="ct">A CancellationToken used to cancel the process.</param>
        /// <param name="progress">A progress provider used to get download progress information.</param>
        /// <param name="output">A progress provider used to capture the standard output.</param>
        /// <param name="showArgs">When true, outputs full download arguments</param>
        /// <returns>A RunResult object containing the path to the downloaded and converted video.</returns>
        public async Task<RunResult<string>> RunWithOptions(string url, OptionSet options, IProgress<DownloadProgress> progress = null,
             IProgress<string> output = null, bool showArgs = true, CancellationToken ct = default)
        {
            string outFile = string.Empty;
            var process = CreateYoutubeDLProcess();
            if (showArgs)
                output?.Report($"Arguments: {YoutubeDLProcess.ConvertToArgs([url], options)}\n");
            else
                output?.Report($"Starting Download: {url}");
            process.OutputReceived += (o, e) =>
            {
                var match = rgxFilePostProc.Match(e.Data);
                if (match.Success)
                {
                    outFile = match.Groups[0].ToString().Replace("[download] Destination:", "").Replace(" ", "");
                    progress?.Report(new DownloadProgress(DownloadState.Success, data: outFile));
                }
                output?.Report(e.Data);
            };
            (int code, string[] errors) = await runner.RunThrottled(process, [url], options, ct, progress);
            return new RunResult<string>(code == 0, errors, outFile);
        }

        /// <summary>
        /// Runs an update of yt-dlp.
        /// </summary>
        /// <returns>The output of yt-dlp as string.</returns>
        public async Task<string> RunUpdate(string updateTo = null)
        {
<<<<<<< HEAD
            string output = string.Empty;
            var process = new YoutubeDLProcess(YoutubeDLPath);
=======
            string output = String.Empty;
            var process = CreateYoutubeDLProcess();
>>>>>>> 176bb28a
            process.OutputReceived += (o, e) => output = e.Data;
            await process.RunAsync(null,  string.IsNullOrWhiteSpace(updateTo) ? new OptionSet() { Update = true } : new OptionSet() { UpdateTo = updateTo });
            return output;
        }

        /// <summary>
        /// Runs a fetch of information for the given video without downloading the video.
        /// </summary>
        /// <param name="url">The URL of the video to fetch information for.</param>
        /// <param name="flatPlaylist">True to only retrieve metadata found on the playlist page, false to load the video page and extract more metadata.</param>        
        /// <param name="videoDataCallback">The function to callback when video data has been fetched.</param>
        /// <param name="errorDataCallback">The function to callback when error data was received.</param>
        /// <param name="overrideOptions">Override options of the default option set for this run.</param>
        /// <param name="ct">A CancellationToken used to cancel the process.</param>
        /// <returns>A RunResult object containing a VideoData object with the requested video information.</returns>
        public async Task<RunResult<IEnumerable<VideoData>>> RunPlaylistDataFetch(string url,
            bool flatPlaylist = false,
            Func<VideoData, Task> videoDataCallback = null,
            Func<string, Task> errorDataCallback = null,
            OptionSet overrideOptions = null,
            CancellationToken ct = default)
        {
            var opts = GetSearchOptions();
            opts.FlatPlaylist = flatPlaylist;
            opts.DumpJson = true;
            opts.Quiet = true;
            if (overrideOptions != null)
            {
                opts = opts.OverrideOptions(overrideOptions);
            }

            var process = new YoutubeDLProcess(YoutubeDLPath);
            List<VideoData> videoDatas = [];

            int callbackCount = 0;
            if (videoDataCallback != null)
            {
                process.OutputReceived += async (o, e) => 
                {
                    Interlocked.Increment(ref callbackCount);
                    VideoData videoData = JsonConvert.DeserializeObject<VideoData>(e.Data);
                    videoDatas.Add(videoData);
                    await videoDataCallback(videoData);
                    Interlocked.Decrement(ref callbackCount);
                };
            }

            if (errorDataCallback != null)
            {
                process.ErrorReceived += async (o, e) =>
                {
                    Interlocked.Increment(ref callbackCount);
                    if (!string.IsNullOrWhiteSpace(e.Data))
                        await errorDataCallback(e.Data);
                    Interlocked.Decrement(ref callbackCount);
                };
            }

            (int code, string[] errors) = await runner.RunThrottled(process, [url], options: opts, ct);

            while (callbackCount > 0 && !ct.IsCancellationRequested)
                await Task.Delay(50, ct);

            return new RunResult<IEnumerable<VideoData>>(code == 0, errors, videoDatas);
        }

        /// <summary>
        /// Runs a fetch of information for the given video without downloading the video.
        /// </summary>
        /// <param name="url">The URL of the video to fetch information for.</param>       
        /// <param name="flatPlaylist">True to only retrieve metadata found on the playlist page, false to load the video page and extract more metadata.</param>        
        /// <param name="overrideOptions">Override options of the default option set for this run.</param>
        /// <param name="ct">A CancellationToken used to cancel the process.</param>
        /// <returns>A RunResult object containing a VideoData object with the requested video information.</returns>
        public async Task<RunResult<VideoData>> RunVideoDataFetch(string url,
            bool flatPlaylist = false,
            OptionSet overrideOptions = null,
            CancellationToken ct = default)
        {
            var opts = GetSearchOptions();
            opts.FlatPlaylist = flatPlaylist;
            if (overrideOptions != null)
            {
                opts = opts.OverrideOptions(overrideOptions);
            }

            VideoData videoData = null;
<<<<<<< HEAD
            var process = new YoutubeDLProcess(YoutubeDLPath);
            process.OutputReceived += (o, e) => videoData = JsonConvert.DeserializeObject<VideoData>(e.Data);
            (int code, string[] errors) = await runner.RunThrottled(process, [url], opts, ct);
            
=======
            var process = CreateYoutubeDLProcess();
            process.OutputReceived += (o, e) =>
            {
                try
                {
                    videoData = JsonConvert.DeserializeObject<VideoData>(e.Data);
                }
                catch (JsonSerializationException)
                {
                    process.RedirectToError(e);
                }
            };
            (int code, string[] errors) = await runner.RunThrottled(process, new[] { url }, opts, ct);
>>>>>>> 176bb28a
            return new RunResult<VideoData>(code == 0, errors, videoData);
        }

        /// <summary>
        /// Runs a download of the specified video with an optional conversion afterwards.
        /// </summary>
        /// <param name="url">The URL of the video to be downloaded.</param>
        /// <param name="format">A format selection string in yt-dlp style.</param>
        /// <param name="mergeFormat">If a merge is required, the container format of the merged downloads.</param>
        /// <param name="recodeFormat">The video format the output will be recoded to after download.</param>
        /// <param name="ct">A CancellationToken used to cancel the download.</param>
        /// <param name="progress">A progress provider used to get download progress information.</param>
        /// <param name="output">A progress provider used to capture the standard output.</param>
        /// <param name="overrideOptions">Override options of the default option set for this run.</param>
        /// <returns>A RunResult object containing the path to the downloaded and converted video.</returns>
        public async Task<RunResult<string>> RunVideoDownload(string url,
            string format = "bestvideo+bestaudio/best",
            DownloadMergeFormat mergeFormat = DownloadMergeFormat.Unspecified,
            VideoRecodeFormat recodeFormat = VideoRecodeFormat.None,
            IProgress<string> output = null, 
            OptionSet overrideOptions = null,
            IProgress<DownloadProgress> progress = null,
            CancellationToken ct = default)
        {
            var opts = GetDownloadOptions();
            opts.Format = format;
            opts.MergeOutputFormat = mergeFormat;
            opts.RecodeVideo = recodeFormat;
            if (overrideOptions != null)
            {
                opts = opts.OverrideOptions(overrideOptions);
            }
<<<<<<< HEAD
            string outputFile = string.Empty;
            var process = new YoutubeDLProcess(YoutubeDLPath);
=======
            string outputFile = String.Empty;
            var process = CreateYoutubeDLProcess();
>>>>>>> 176bb28a
            // Report the used ytdl args
            output?.Report($"Arguments: {YoutubeDLProcess.ConvertToArgs([url], opts)}\n");
            process.OutputReceived += (o, e) =>
            {
                var match = rgxFile.Match(e.Data);
                if (match.Success)
                {
                    outputFile = match.Groups[1].ToString().Trim('"');
                    progress?.Report(new DownloadProgress(DownloadState.Success, data: outputFile));
                }
                output?.Report(e.Data);
            };
            (int code, string[] errors) = await runner.RunThrottled(process, [url], opts, ct, progress);
            return new RunResult<string>(code == 0, errors, outputFile);
        }

        /// <summary>
        /// Runs a download of the specified video playlist with an optional conversion afterwards.
        /// </summary>
        /// <param name="url">The URL of the playlist to be downloaded.</param>
        /// <param name="start">The index of the first playlist video to download (starting at 1).</param>
        /// <param name="end">The index of the last playlist video to dowload (if null, download to end).</param>
        /// <param name="items">An array of indices of playlist video to download.</param>
        /// <param name="format">A format selection string in yt-dlp style.</param>
        /// <param name="recodeFormat">The video format the output will be recoded to after download.</param>
        /// <param name="ct">A CancellationToken used to cancel the download.</param>
        /// <param name="progress">A progress provider used to get download progress information.</param>
        /// <param name="output">A progress provider used to capture the standard output.</param>
        /// <param name="overrideOptions">Override options of the default option set for this run.</param>
        /// <returns>A RunResult object containing the paths to the downloaded and converted videos.</returns>
        public async Task<RunResult<string[]>> RunVideoPlaylistDownload(string url,
            int? start = 1, int? end = null, 
            int[] items = null,
            string format = "bestvideo+bestaudio/best",
            VideoRecodeFormat recodeFormat = VideoRecodeFormat.None,
            IProgress<string> output = null, 
            OptionSet overrideOptions = null,
            IProgress<DownloadProgress> progress = null,
            CancellationToken ct = default)
        {
            var opts = GetDownloadOptions();
            opts.NoPlaylist = false;
            if (items != null)
                opts.PlaylistItems = string.Join(",", items);
            else
                opts.PlaylistItems = $"{start}:{end}";
            opts.Format = format;
            opts.RecodeVideo = recodeFormat;
            if (overrideOptions != null)
            {
                opts = opts.OverrideOptions(overrideOptions);
            }
            var outputFiles = new List<string>();
            var process = CreateYoutubeDLProcess();
            // Report the used ytdl args
            output?.Report($"Arguments: {YoutubeDLProcess.ConvertToArgs([url], opts)}\n");
            process.OutputReceived += (o, e) =>
            {
                var match = rgxFile.Match(e.Data);
                if (match.Success)
                {
                    var file = match.Groups[1].ToString().Trim('"');
                    outputFiles.Add(file);
                    progress?.Report(new DownloadProgress(DownloadState.Success, data: file));
                }
                output?.Report(e.Data);
            };
            (int code, string[] errors) = await runner.RunThrottled(process, [url], opts, ct, progress);
            return new RunResult<string[]>(code == 0, errors, [.. outputFiles]);
        }

        /// <summary>
        /// Runs a download of the specified video with and converts it to an audio format afterwards.
        /// </summary>
        /// <param name="url">The URL of the video to be downloaded.</param>
        /// <param name="format">The audio format the video will be converted to after downloaded.</param>
        /// <param name="ct">A CancellationToken used to cancel the download.</param>
        /// <param name="progress">A progress provider used to get download progress information.</param>
        /// <param name="output">A progress provider used to capture the standard output.</param>
        /// <param name="overrideOptions">Override options of the default option set for this run.</param>
        /// <returns>A RunResult object containing the path to the downloaded and converted video.</returns>
        public async Task<RunResult<string>> RunAudioDownload(string url, AudioConversionFormat format = AudioConversionFormat.Best,
            IProgress<string> output = null, 
            OptionSet overrideOptions = null,
            IProgress<DownloadProgress> progress = null,
            CancellationToken ct = default)
        {
            var opts = GetDownloadOptions();
            opts.Format = "bestaudio/best";
            opts.ExtractAudio = true;
            opts.AudioFormat = format;
            if (overrideOptions != null)
            {
                opts = opts.OverrideOptions(overrideOptions);
            }
            string outputFile = string.Empty;
            var error = new List<string>();
            var process = CreateYoutubeDLProcess();
            // Report the used ytdl args
            output?.Report($"Arguments: {YoutubeDLProcess.ConvertToArgs([url], opts)}\n");
            process.OutputReceived += (o, e) =>
            {
                var match = rgxFile.Match(e.Data);
                if (match.Success)
                {
                    outputFile = match.Groups[1].ToString().Trim('"');
                    progress?.Report(new DownloadProgress(DownloadState.Success, data: outputFile));
                }
                output?.Report(e.Data);
            };
            (int code, string[] errors) = await runner.RunThrottled(process, [url], opts, ct, progress);
            return new RunResult<string>(code == 0, errors, outputFile);
        }

        /// <summary>
        /// Runs a download of the specified video playlist and converts all videos to an audio format afterwards.
        /// </summary>
        /// <param name="url">The URL of the playlist to be downloaded.</param>
        /// <param name="start">The index of the first playlist video to download (starting at 1).</param>
        /// <param name="end">The index of the last playlist video to dowload (if null, download to end).</param>
        /// <param name="items">An array of indices of playlist video to download.</param>
        /// <param name="format">The audio format the videos will be converted to after downloaded.</param>
        /// <param name="ct">A CancellationToken used to cancel the download.</param>
        /// <param name="progress">A progress provider used to get download progress information.</param>
        /// <param name="output">A progress provider used to capture the standard output.</param>
        /// <param name="overrideOptions">Override options of the default option set for this run.</param>
        /// <returns>A RunResult object containing the paths to the downloaded and converted videos.</returns>
        public async Task<RunResult<string[]>> RunAudioPlaylistDownload(string url,
            int? start = 1, int? end = null,
            int[] items = null, AudioConversionFormat format = AudioConversionFormat.Best,
            IProgress<string> output = null, 
            OptionSet overrideOptions = null,
            IProgress<DownloadProgress> progress = null,
            CancellationToken ct = default)
        {
            var outputFiles = new List<string>();
            var opts = GetDownloadOptions();
            opts.NoPlaylist = false;
            if (items != null)
                opts.PlaylistItems = string.Join(",", items);
            else
                opts.PlaylistItems = $"{start}:{end}";
            opts.Format = "bestaudio/best";
            opts.ExtractAudio = true;
            opts.AudioFormat = format;
            if (overrideOptions != null)
            {
                opts = opts.OverrideOptions(overrideOptions);
            }
            var process = CreateYoutubeDLProcess();
            // Report the used ytdl args
            output?.Report($"Arguments: {YoutubeDLProcess.ConvertToArgs([url], opts)}\n");
            process.OutputReceived += (o, e) =>
            {
                var match = rgxFile.Match(e.Data);
                if (match.Success)
                {
                    var file = match.Groups[1].ToString().Trim('"');
                    outputFiles.Add(file);
                    progress?.Report(new DownloadProgress(DownloadState.Success, data: file));
                }
                output?.Report(e.Data);
            };
            (int code, string[] errors) = await runner.RunThrottled(process, [url], opts, ct, progress);
            return new RunResult<string[]>(code == 0, errors, [.. outputFiles]);
        }

        /// <summary>
        /// Runs a YouToube search and slowly returns results as they come in.
        /// </summary>
        /// <param name="searchTerm">The URL of the playlist to be downloaded.</param>
        /// <param name="flatPlaylist">True to only retrieve metadata found on the search page, false to load the video page and extract more metadata.</param>     
        /// <param name="maxResultCount">The maximum amount of search results to return.</param>
        /// <param name="searchNewest">Whether or not to search and return the laatest videos matching the search term. True will return latest videos regardless of relevancy.</param>
        /// <param name="overrideOptions">An OptionsSet That can override the default options.</param>
        /// <param name="millisecondsResultWait">The amount of time to wait for any more incoming results before stopping.</param>
        /// <param name="cancellationToken">A CancellationToken used to cancel the download.</param>
        /// <returns>Yields returns search results.</returns>
        public async IAsyncEnumerable<VideoData> Search(string searchTerm,        
            bool flatPlaylist = false,
            int maxResultCount = 10,
            bool searchNewest = false,
            OptionSet overrideOptions = null,
            int millisecondsResultWait = 5000,
            [EnumeratorCancellation]
            CancellationToken cancellationToken = default)
        {
            OptionSet optionSet = GetSearchOptions();
            optionSet.FlatPlaylist = flatPlaylist;
            if (overrideOptions != null)
                optionSet = optionSet.OverrideOptions(overrideOptions);

            CancellationTokenSource searchCancellationTokenSource = CancellationTokenSource.CreateLinkedTokenSource(cancellationToken);
            YoutubeDLProcess youtubeDLProcess = new(YoutubeDLPath);
            BlockingCollection<VideoData> searchResults = [];
            youtubeDLProcess.OutputReceived += (_, dataReceivedEventArgs) =>
            {
                Debug.WriteLine($"Received data: {DateTime.Now}");
                VideoData videoData = JsonConvert.DeserializeObject<VideoData>(dataReceivedEventArgs.Data);

                searchCancellationTokenSource.CancelAfter(millisecondsResultWait);
                if (searchCancellationTokenSource.IsCancellationRequested)
                    return;

                searchResults.Add(videoData);
            };
            youtubeDLProcess.ErrorReceived += (_, _) => { searchCancellationTokenSource.CancelAfter(millisecondsResultWait); };

            string search = $"ytsearch{(searchNewest ? "date" : string.Empty)}{maxResultCount}:{searchTerm}";

            _ = youtubeDLProcess.RunAsync([search], optionSet, cancellationToken)
                .ContinueWith((_) => searchCancellationTokenSource.CancelAfter(millisecondsResultWait), cancellationToken);

            do
            {
                yield return await Task.Run(() => searchResults.Take(cancellationToken));
            }
            while (!searchCancellationTokenSource.IsCancellationRequested);
        }

        /// <summary>
        /// Returns an option set with default options used for most downloading operations.
        /// </summary>
        protected virtual OptionSet GetDownloadOptions()
        {
            return new OptionSet()
            {
                IgnoreErrors = IgnoreDownloadErrors,
                IgnoreConfig = true,
                NoPlaylist = true,
                Downloader = "m3u8:native",
                DownloaderArgs = "ffmpeg:-nostats -loglevel 0",
                Output = Path.Combine(OutputFolder, OutputFileTemplate),
                RestrictFilenames = RestrictFilenames,
                ForceOverwrites = OverwriteFiles,
                NoOverwrites = !OverwriteFiles,
                NoPart = true,
                FfmpegLocation = Utils.GetFullPath(FFmpegPath),
                Exec = "echo outfile: {}"
            };
        }

<<<<<<< HEAD
        /// <summary>
        /// Returns an option set with default options used for most downloading operations.
        /// </summary>
        protected virtual OptionSet GetSearchOptions()
        {
            return new OptionSet()
            {
                IgnoreErrors = IgnoreDownloadErrors,
                IgnoreConfig = true,                
                DumpJson = true,
                Quiet = true
            };
        }

        #endregion
=======
        #endregion

        private YoutubeDLProcess CreateYoutubeDLProcess()
        {
            return new YoutubeDLProcess(YoutubeDLPath)
            {
                PythonPath = PythonInterpreterPath,
            };
        }
>>>>>>> 176bb28a
    }
}<|MERGE_RESOLUTION|>--- conflicted
+++ resolved
@@ -138,15 +138,10 @@
         /// <returns>The output of yt-dlp as string.</returns>
         public async Task<string> RunUpdate(string updateTo = null)
         {
-<<<<<<< HEAD
-            string output = string.Empty;
-            var process = new YoutubeDLProcess(YoutubeDLPath);
-=======
             string output = String.Empty;
             var process = CreateYoutubeDLProcess();
->>>>>>> 176bb28a
             process.OutputReceived += (o, e) => output = e.Data;
-            await process.RunAsync(null,  string.IsNullOrWhiteSpace(updateTo) ? new OptionSet() { Update = true } : new OptionSet() { UpdateTo = updateTo });
+            await process.RunAsync(null, string.IsNullOrWhiteSpace(updateTo) ? new OptionSet() { Update = true } : new OptionSet() { UpdateTo = updateTo });
             return output;
         }
 
@@ -182,7 +177,7 @@
             int callbackCount = 0;
             if (videoDataCallback != null)
             {
-                process.OutputReceived += async (o, e) => 
+                process.OutputReceived += async (o, e) =>
                 {
                     Interlocked.Increment(ref callbackCount);
                     VideoData videoData = JsonConvert.DeserializeObject<VideoData>(e.Data);
@@ -232,12 +227,6 @@
             }
 
             VideoData videoData = null;
-<<<<<<< HEAD
-            var process = new YoutubeDLProcess(YoutubeDLPath);
-            process.OutputReceived += (o, e) => videoData = JsonConvert.DeserializeObject<VideoData>(e.Data);
-            (int code, string[] errors) = await runner.RunThrottled(process, [url], opts, ct);
-            
-=======
             var process = CreateYoutubeDLProcess();
             process.OutputReceived += (o, e) =>
             {
@@ -251,7 +240,6 @@
                 }
             };
             (int code, string[] errors) = await runner.RunThrottled(process, new[] { url }, opts, ct);
->>>>>>> 176bb28a
             return new RunResult<VideoData>(code == 0, errors, videoData);
         }
 
@@ -271,7 +259,7 @@
             string format = "bestvideo+bestaudio/best",
             DownloadMergeFormat mergeFormat = DownloadMergeFormat.Unspecified,
             VideoRecodeFormat recodeFormat = VideoRecodeFormat.None,
-            IProgress<string> output = null, 
+            IProgress<string> output = null,
             OptionSet overrideOptions = null,
             IProgress<DownloadProgress> progress = null,
             CancellationToken ct = default)
@@ -284,13 +272,8 @@
             {
                 opts = opts.OverrideOptions(overrideOptions);
             }
-<<<<<<< HEAD
-            string outputFile = string.Empty;
-            var process = new YoutubeDLProcess(YoutubeDLPath);
-=======
             string outputFile = String.Empty;
             var process = CreateYoutubeDLProcess();
->>>>>>> 176bb28a
             // Report the used ytdl args
             output?.Report($"Arguments: {YoutubeDLProcess.ConvertToArgs([url], opts)}\n");
             process.OutputReceived += (o, e) =>
@@ -322,11 +305,11 @@
         /// <param name="overrideOptions">Override options of the default option set for this run.</param>
         /// <returns>A RunResult object containing the paths to the downloaded and converted videos.</returns>
         public async Task<RunResult<string[]>> RunVideoPlaylistDownload(string url,
-            int? start = 1, int? end = null, 
+            int? start = 1, int? end = null,
             int[] items = null,
             string format = "bestvideo+bestaudio/best",
             VideoRecodeFormat recodeFormat = VideoRecodeFormat.None,
-            IProgress<string> output = null, 
+            IProgress<string> output = null,
             OptionSet overrideOptions = null,
             IProgress<DownloadProgress> progress = null,
             CancellationToken ct = default)
@@ -373,7 +356,7 @@
         /// <param name="overrideOptions">Override options of the default option set for this run.</param>
         /// <returns>A RunResult object containing the path to the downloaded and converted video.</returns>
         public async Task<RunResult<string>> RunAudioDownload(string url, AudioConversionFormat format = AudioConversionFormat.Best,
-            IProgress<string> output = null, 
+            IProgress<string> output = null,
             OptionSet overrideOptions = null,
             IProgress<DownloadProgress> progress = null,
             CancellationToken ct = default)
@@ -421,7 +404,7 @@
         public async Task<RunResult<string[]>> RunAudioPlaylistDownload(string url,
             int? start = 1, int? end = null,
             int[] items = null, AudioConversionFormat format = AudioConversionFormat.Best,
-            IProgress<string> output = null, 
+            IProgress<string> output = null,
             OptionSet overrideOptions = null,
             IProgress<DownloadProgress> progress = null,
             CancellationToken ct = default)
@@ -469,7 +452,7 @@
         /// <param name="millisecondsResultWait">The amount of time to wait for any more incoming results before stopping.</param>
         /// <param name="cancellationToken">A CancellationToken used to cancel the download.</param>
         /// <returns>Yields returns search results.</returns>
-        public async IAsyncEnumerable<VideoData> Search(string searchTerm,        
+        public async IAsyncEnumerable<VideoData> Search(string searchTerm,
             bool flatPlaylist = false,
             int maxResultCount = 10,
             bool searchNewest = false,
@@ -533,7 +516,6 @@
             };
         }
 
-<<<<<<< HEAD
         /// <summary>
         /// Returns an option set with default options used for most downloading operations.
         /// </summary>
@@ -542,15 +524,13 @@
             return new OptionSet()
             {
                 IgnoreErrors = IgnoreDownloadErrors,
-                IgnoreConfig = true,                
+                IgnoreConfig = true,
                 DumpJson = true,
                 Quiet = true
             };
         }
 
         #endregion
-=======
-        #endregion
 
         private YoutubeDLProcess CreateYoutubeDLProcess()
         {
@@ -559,6 +539,5 @@
                 PythonPath = PythonInterpreterPath,
             };
         }
->>>>>>> 176bb28a
     }
 }