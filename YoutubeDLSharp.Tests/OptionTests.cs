using System;
using System.Linq;
using Microsoft.VisualStudio.TestTools.UnitTesting;
using YoutubeDLSharp.Options;

namespace YoutubeDLSharp.Tests
{
    [TestClass]
    public class OptionTests
    {
        [TestMethod]
        public void TestBooleanOptions()
        {
            var expected = new[]
            {
                "--ignore-config", "--no-playlist", "--no-continue", "-q", "--embed-thumbnail"
            };
            var options = new OptionSet()
            {
                IgnoreConfig = true,
                NoPlaylist = true,
                NoContinue = true,
                Quiet = true,
                EmbedThumbnail = true
            };
            CollectionAssert.AreEquivalent(expected, options.GetOptionFlags().ToArray());
        }

        [TestMethod]
        public void TestEnumOptions()
        {
            var expected = new[]
            {
                "-x", "--audio-format \"mp3\""
            };
            var options = new OptionSet()
            {
                ExtractAudio = true,
                AudioFormat = AudioConversionFormat.Mp3
            };
            CollectionAssert.AreEquivalent(expected, options.GetOptionFlags().ToArray());
        }

        [TestMethod]
        public void TestStringOptions()
        {
            var expected = new[]
            {
<<<<<<< HEAD
                "--format \"mp4/bestvideo\"", "--playlist-items \"10:100\""
=======
                "-f \"mp4/bestvideo\"", "-R 10", "--file-access-retries 100", "--cookies-from-browser \"firefox\""
>>>>>>> 176bb28a
            };
            var options = new OptionSet()
            {
                Format = "mp4/bestvideo",
<<<<<<< HEAD
                PlaylistItems = "10:100",
=======
                Retries = 10,
                FileAccessRetries = 100,
                CookiesFromBrowser = "firefox"
>>>>>>> 176bb28a
            };
            CollectionAssert.AreEquivalent(expected, options.GetOptionFlags().ToArray());
        }

        [TestMethod]
        public void TestDateTimeOptions()
        {
            var expected = new[]
            {
                "--dateafter 20190101", "--datebefore 20191020"
            };
            var options = new OptionSet()
            {
                DateAfter = new DateTime(2019, 01, 01),
                DateBefore = new DateTime(2019, 10, 20)
            };
            CollectionAssert.AreEquivalent(expected, options.GetOptionFlags().ToArray());
        }

        [TestMethod]
        public void TestMultiOption()
        {
            var expected = new[]
            {
                "--exec \"echo {}\"", "--exec \"pwd\""
            };
            var options = new OptionSet()
            {
                Exec = new[]
                {
                    "echo {}",
                    "pwd"
                }
            };
            var actual = options.GetOptionFlags().ToArray();
            CollectionAssert.AreEquivalent(expected, actual);
        }
    }
}<|MERGE_RESOLUTION|>--- conflicted
+++ resolved
@@ -46,22 +46,14 @@
         {
             var expected = new[]
             {
-<<<<<<< HEAD
-                "--format \"mp4/bestvideo\"", "--playlist-items \"10:100\""
-=======
                 "-f \"mp4/bestvideo\"", "-R 10", "--file-access-retries 100", "--cookies-from-browser \"firefox\""
->>>>>>> 176bb28a
             };
             var options = new OptionSet()
             {
                 Format = "mp4/bestvideo",
-<<<<<<< HEAD
-                PlaylistItems = "10:100",
-=======
                 Retries = 10,
                 FileAccessRetries = 100,
                 CookiesFromBrowser = "firefox"
->>>>>>> 176bb28a
             };
             CollectionAssert.AreEquivalent(expected, options.GetOptionFlags().ToArray());
         }
